--- conflicted
+++ resolved
@@ -1,16 +1,12 @@
 // src/app/positions/page.tsx
 'use client'
 
-<<<<<<< HEAD
 import { useState } from 'react'
-=======
->>>>>>> fc2c1b21
 import { useAppKitAccount } from '@reown/appkit/react'
 import Vaults from '@/components/tables/VaultsTable/Vaults'
 import MyPositions from '@/components/tables/MyPositionsTable/MyPositions'
 import { Tabs, TabsList, TabsTrigger, TabsContent } from '@/components/ui/tabs'
 import { ConnectWalletPrompt } from '@/components/ConnectWalletPrompt'
-<<<<<<< HEAD
 import { FunnelSimpleIcon } from '@phosphor-icons/react'
 
 export default function PositionsPage() {
@@ -19,16 +15,10 @@
   const [protocolFilter, setProtocolFilter] = useState<string>('all')
   const [showNetworkFilter, setShowNetworkFilter] = useState(false)
   const [showProtocolFilter, setShowProtocolFilter] = useState(false)
-=======
-
-export default function PositionsPage() {
-  const { address, isConnected } = useAppKitAccount()
->>>>>>> fc2c1b21
 
   if (!isConnected || !address) {
     return <ConnectWalletPrompt />
   }
-<<<<<<< HEAD
 
   return (
     <div className="min-h-[calc(100vh-3.5rem)] w-full px-4">
@@ -228,25 +218,6 @@
                 </div>
               }
             />
-=======
-
-  return (
-    <div>
-      {/* Vaults */}
-      <section className="bg-[#F9FAFB] m-4 p-4 rounded-xl">
-        <Tabs defaultValue="vaults" className="w-full">
-          <TabsList className="mb-4">
-            <TabsTrigger value="positions">Your Positions</TabsTrigger>
-            <TabsTrigger value="vaults">All Vaults</TabsTrigger>
-          </TabsList>
-
-          <TabsContent value="vaults">
-            <Vaults />
-          </TabsContent>
-
-          <TabsContent value="positions">
-            <MyPositions />
->>>>>>> fc2c1b21
           </TabsContent>
         </Tabs>
       </section>
