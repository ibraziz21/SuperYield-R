// src/components/NavBar.tsx
'use client'

import { useEffect, useMemo, useRef, useState } from 'react'
import Link from 'next/link'
import { usePathname } from 'next/navigation'
import Image from 'next/image'
import { useAppKit } from '@reown/appkit/react' // keep only useAppKit
import { useAccount, useDisconnect, useChainId, useSwitchChain } from 'wagmi'
import { Button } from '@/components/ui/button'
import socialImg from '@/public/logo_horizontal.svg'
import ecovaults from "@/public/eco-vaults.svg"
import baseImg from '@/public/base_square_blue.svg'

/* ──────────────────────────────────────────────────────────────── */

const CHAIN_META: Record<
  number,
  {
    key: 'optimism' | 'base' | 'lisk'
    label: string
    badge: string
    icon: string
    bg: string
    ring: string
  }
> = {
  10: {
    key: 'optimism',
    label: 'OP Mainnet',
    badge: 'OP',
    icon: '/networks/op-icon.png',
    bg: 'bg-rose-600',
    ring: 'ring-rose-500/30',
  },
  8453: {
    key: 'base',
    label: 'Base',
    badge: 'BASE',
    icon: baseImg,
    bg: 'bg-blue-600',
    ring: 'ring-blue-500/30',
  },
  1135: {
    key: 'lisk',
    label: 'Lisk',
    badge: 'LSK',
    icon: '/networks/lisk.png',
    bg: 'bg-indigo-600',
    ring: 'ring-indigo-500/30',
  },
}


function shortAddr(a?: string) {
  return a ? `${a.slice(0, 6)}…${a.slice(-4)}` : ''
}

function NetworkBadge({ chainId }: { chainId?: number }) {
  if (!chainId || !CHAIN_META[chainId]) return null
  const m = CHAIN_META[chainId]

  return (
    <div className="inline-flex items-center gap-1 rounded-full border border-gray-200 bg-white px-1.5 py-0.5 text-[10px] font-semibold">
      <span className="relative inline-flex h-4 w-4 items-center justify-center rounded-full overflow-hidden">
        <Image
          src={m.icon}
          alt={m.label}
          width={16}
          height={16}
          className="h-4 w-4 rounded-full"
        />
      </span>
      <span>{m.badge}</span>
    </div>
  )
}


function ActiveLink({ href, children }: { href: string; children: React.ReactNode }) {
  const pathname = usePathname()
  const active = pathname === href || (href !== '/' && pathname.startsWith(href))
  return (
    <Link
      href={href}
      className={`rounded-md px-3 py-2 text-sm transition ${active ? 'bg-gray-200 text-black' : 'text-muted-foreground hover:text-foreground hover:bg-muted/60'
        }`}
    >
      {children}
    </Link>
  )
}

/* ──────────────────────────────────────────────────────────────── */

export function Navbar() {
  const pathname = usePathname()
  const { open } = useAppKit()
  const { address } = useAccount()
  const { disconnect } = useDisconnect()
  const chainId = useChainId()
  const { switchChainAsync, isPending: isSwitching } = useSwitchChain()

  const [menuOpen, setMenuOpen] = useState(false)
  const [mobileOpen, setMobileOpen] = useState(false)
  const [copied, setCopied] = useState(false)
  const [elevated, setElevated] = useState(false)

  const mobileRef = useRef<HTMLDivElement | null>(null)
  const accountMenuRef = useRef<HTMLDivElement | null>(null)

  useEffect(() => {
    setMenuOpen(false)
    setMobileOpen(false)
  }, [pathname])

  useEffect(() => {
    const onScroll = () => setElevated(window.scrollY > 6)
    onScroll()
    window.addEventListener('scroll', onScroll, { passive: true })
    return () => window.removeEventListener('scroll', onScroll)
  }, [])

  useEffect(() => {
    // Lock body scroll when mobile sheet is open
    const body = document.body
    if (mobileOpen) {
      const prev = body.style.overflow
      body.style.overflow = 'hidden'
      return () => { body.style.overflow = prev }
    }
  }, [mobileOpen])

  useEffect(() => {
    // Close menus on outside click
    function onClick(e: MouseEvent) {
      const t = e.target as Node
      if (accountMenuRef.current && !accountMenuRef.current.contains(t)) setMenuOpen(false)
      if (mobileRef.current && !mobileRef.current.contains(t) && mobileOpen) setMobileOpen(false)
    }
    function onKey(e: KeyboardEvent) {
      if (e.key === 'Escape') { setMenuOpen(false); setMobileOpen(false) }
    }
    document.addEventListener('mousedown', onClick)
    document.addEventListener('keydown', onKey)
    return () => { document.removeEventListener('mousedown', onClick); document.removeEventListener('keydown', onKey) }
  }, [mobileOpen])

  const currentChain = useMemo(() => (chainId ? CHAIN_META[chainId] : undefined), [chainId])

  async function copyAddress() {
    if (!address) return
    try {
      await navigator.clipboard.writeText(address)
      setCopied(true)
      setTimeout(() => setCopied(false), 1200)
    } catch { }
  }

  async function quickSwitch(id: number) {
    try {
      await switchChainAsync?.({ chainId: id })
    } catch (e) {
      console.error('Switch chain failed:', e)
    }
  }

  return (
    <>
      {/* Top App Bar */}
      <header
        className={`sticky top-0 z-50 w-full border-b border-border/60 backdrop-blur-md supports-[backdrop-filter]:bg-white/55 dark:supports-[backdrop-filter]:bg-background/60 ${elevated ? 'shadow-[0_1px_0_0_rgba(0,0,0,0.02)]' : ''
          }`}
      >
        <div className="mx-auto flex h-14 w-full max-w-6xl items-center justify-between px-3 sm:px-4">
          {/* Brand */}
          <div className="flex items-center gap-3 min-w-0">
            <Link href="/" className="group inline-flex items-center gap-2 min-w-0">
              <Image
                src={ecovaults}
                alt="ecovaults"
                width={160}
                height={28}
                priority
                className="h-7 w-auto"
              />
            </Link>
            {/* Desktop nav */}
            <nav className="ml-2 hidden items-center gap-1 md:flex">
              <ActiveLink href="/">Dashboard</ActiveLink>
              <ActiveLink href="/vaults">Vaults</ActiveLink>
            </nav>
          </div>

          {/* Right side */}
          <div className="flex items-center gap-2">
            {/* Mobile: hamburger */}
            <button
              className="inline-flex h-9 w-9 items-center justify-center rounded-xl border border-border/60 md:hidden active:scale-95"
              onClick={() => setMobileOpen((v) => !v)}
              aria-label="Open menu"
              aria-expanded={mobileOpen}
              title="Menu"
            >
              <svg width="18" height="18" viewBox="0 0 24 24" className="opacity-80"><path d="M4 6h16M4 12h16M4 18h16" stroke="currentColor" strokeWidth="1.8" strokeLinecap="round" /></svg>
            </button>

            {/* Network badge (if connected) */}
            {address && <NetworkBadge chainId={chainId} />}

            {/* Wallet area */}
            {!address ? (
              <Button
                onClick={() => open({ view: 'Connect' })}
                className="hidden md:flex bg-[#376FFF] p-5 rounded-lg"
                title="Connect Wallet"
              >
                Connect Wallet
              </Button>
            ) : (
              <div className="relative" ref={accountMenuRef}>
                <button
                  onClick={() => setMenuOpen((v) => !v)}
                  className="inline-flex items-center gap-2 rounded-lg  border border-gray-200 bg-background/60 px-3 py-1.5 text-sm font-semibold hover:bg-background active:scale-[.98]"
                  title="Wallet menu"
                  aria-expanded={menuOpen}
                  aria-haspopup="menu"
                >
                  <div className="h-5 w-5 rounded-full bg-gradient-to-br from-teal-500 to-cyan-500 ring-1 ring-black/5" />
                  <span className="max-w-[92px] truncate">{shortAddr(address)}</span>
                  <svg width="16" height="16" viewBox="0 0 24 24" className={`transition ${menuOpen ? 'rotate-180 opacity-80' : 'opacity-60'}`}><path d="M7 10l5 5 5-5" stroke="currentColor" strokeWidth="1.6" strokeLinecap="round" strokeLinejoin="round" /></svg>
                </button>

                {menuOpen && (
                  <div className="absolute right-0 mt-2 w-64 overflow-hidden rounded-2xl border border-border/60 bg-white shadow-xl focus:outline-none" role="menu">
                    {/* header */}
                    <div className="flex items-center justify-between border-b px-3 py-2">
                      <div className="flex items-center gap-2 min-w-0">
                        <div className="h-6 w-6 shrink-0 rounded-full bg-gradient-to-br from-teal-500 to-cyan-500 ring-1 ring-black/5" />
                        <div className="flex min-w-0 flex-col">
                          <span className="truncate text-xs font-semibold" title={address}>{shortAddr(address)}</span>
                          <span className="text-[10px] text-muted-foreground">{currentChain?.label ?? 'Unknown'}</span>
                        </div>
                      </div>
                      <NetworkBadge chainId={chainId} />
                    </div>

                    {/* actions */}
                    <div className="p-2 text-sm">
                      <button
                        className="flex w-full items-center justify-between rounded-md px-3 py-2 hover:bg-muted/60"
                        onClick={copyAddress}
                        title="Copy address"
                      >
                        <span>Copy address</span>
                        <span className={`text-xs ${copied ? 'text-teal-600' : 'text-muted-foreground'}`}>{copied ? 'Copied' : '⌘C'}</span>
                      </button>
                      <button
                        className="mt-1 flex w-full items-center justify-between rounded-md px-3 py-2 hover:bg-muted/60"
                        onClick={() => { setMenuOpen(false); open({ view: 'Connect' }) }}
                      >
                        <span>Switch wallet</span>
                        <span className="text-xs text-muted-foreground">Modal</span>
                      </button>

                      {/* quick network switch */}
                      <div className="mt-2 rounded-md border p-2">
                        <div className="mb-1 text-[11px] font-semibold uppercase text-muted-foreground">Networks</div>
                        <div className="grid grid-cols-3 gap-1">
                          {[10, 8453, 1135].map((id) => {
                            const meta = CHAIN_META[id]
                            const active = chainId === id
                            return (
                              <button
                                key={id}
                                onClick={() => quickSwitch(id)}
                                disabled={isSwitching || active}
                                className={`flex items-center justify-center gap-1 rounded-md px-2 py-1 text-[11px] ${active ? `${meta.bg} text-white` : 'bg-muted hover:bg-muted/80'
                                  } disabled:opacity-60`}
                                title={meta.label}
                              >
                                {meta.badge}
                              </button>
                            )
                          })}
                        </div>
                      </div>

                      <button
                        className="mt-2 flex w-full items-center justify-between rounded-md px-3 py-2 text-red-600 hover:bg-red-50 dark:hover:bg-red-950/20"
                        onClick={() => { setMenuOpen(false); disconnect() }}
                        title="Disconnect"
                      >
                        <span>Disconnect</span>
                        <span className="text-xs">⌘D</span>
                      </button>
                    </div>
                  </div>
                )}
              </div>
            )}
          </div>
        </div>
      </header>

      {/* Mobile Sheet (Slide-over) */}
      <div
        className={`md:hidden fixed inset-0 z-[60] ${mobileOpen ? '' : 'pointer-events-none'}`}
        aria-hidden={!mobileOpen}
      >
        {/* overlay */}
        <div
          className={`absolute inset-0 bg-black/40 backdrop-blur-[2px] transition-opacity ${mobileOpen ? 'opacity-100' : 'opacity-0'}`}
          onClick={() => setMobileOpen(false)}
        />

        {/* panel */}
        <div
          ref={mobileRef}
          role="dialog"
          aria-modal="true"
          className={`absolute right-0 top-0 h-full w-[86%] max-w-sm bg-background shadow-2xl ring-1 ring-border/60 transition-transform duration-200 ease-out ${mobileOpen ? 'translate-x-0' : 'translate-x-full'
            }`}
        >
          <div className="flex h-14 items-center justify-between border-b px-3">
            <div className="inline-flex items-center gap-2">
              <Image
                src={ecovaults}
                alt="ecovaults"
                width={140}
                height={24}
                className="h-6 w-auto"
                priority
              />
            </div>
            <button
              onClick={() => setMobileOpen(false)}
              className="inline-flex h-9 w-9 items-center justify-center rounded-xl border border-border/60 active:scale-95"
              aria-label="Close menu"
              title="Close"
            >
              <svg width="18" height="18" viewBox="0 0 24 24" className="opacity-80"><path d="M6 6l12 12M6 18L18 6" stroke="currentColor" strokeWidth="1.8" strokeLinecap="round" /></svg>
            </button>
          </div>

          <div className="flex h-[calc(100%-56px)] flex-col justify-between">
            <div className="p-3">
              {/* wallet box */}
              <div className="rounded-2xl border p-3">
                {!address ? (
                  <>
                    <div className="mb-2 text-sm">You&rsquo;re not connected</div>
                    <Button
                      onClick={() => open({ view: 'Connect' })}
                      className="w-full bg-[#376FFF] text-white rounded-lg" title={''}                    >
                      Connect Wallet
                    </Button>
                    <div className="mt-2 text-[11px] text-muted-foreground">
                      Works with WalletConnect & injected wallets
                    </div>
                  </>
                ) : (
                  <>
                    <div className="flex items-center justify-between">
                      <div className="inline-flex items-center gap-2">
                        <div className="h-7 w-7 rounded-full bg-gradient-to-br from-teal-500 to-cyan-500 ring-1 ring-black/5" />
                        <div className="text-sm font-semibold">{shortAddr(address)}</div>
                      </div>
                      <NetworkBadge chainId={chainId} />
                    </div>
                    <div className="mt-2 grid grid-cols-2 gap-2">
                      <Button variant="secondary" className="w-full" onClick={copyAddress} title={copied ? 'Copied' : 'Copy'}>
                        {copied ? 'Copied' : 'Copy'}
                      </Button>
                      <Button variant="secondary" className="w-full" onClick={() => open({ view: 'Connect' })} title={'Switch'}>
                        Switch
                      </Button>
                      <Button variant="destructive" className="col-span-2" onClick={() => { disconnect(); setMobileOpen(false) }} title={'Disconnect'}>
                        Disconnect
                      </Button>
                    </div>
                  </>
                )}
              </div>

              {/* nav links */}
              <nav className="mt-3 grid gap-1">
                <ActiveLink href="/">Dashboard</ActiveLink>
                <ActiveLink href="/vaults">Vaults</ActiveLink>
                <ActiveLink href="/docs">Docs</ActiveLink>
              </nav>

              {/* quick network switch */}
              <div className="mt-4 rounded-2xl border p-3">
                <div className="mb-2 text-[11px] font-semibold uppercase text-muted-foreground">Networks</div>
                <div className="grid grid-cols-3 gap-2">
                  {[10, 8453, 1135].map((id) => {
                    const meta = CHAIN_META[id]
                    const active = chainId === id
                    return (
                      <button
                        key={id}
                        onClick={() => quickSwitch(id)}
                        disabled={isSwitching || active}
                        className={`h-9 rounded-xl text-[12px] font-semibold ring-1 ${active ? `${meta.bg} text-white ring-transparent` : 'bg-muted/60 hover:bg-muted ring-border/60'} disabled:opacity-60`}
                        title={meta.label}
                      >
                        {meta.badge}
                      </button>
                    )
                  })}
                </div>
                {isSwitching && <div className="mt-2 text-[11px] text-muted-foreground">Switching…</div>}
              </div>
            </div>
          </div>
        </div>
      </div>

  
    </>
  )
}
<<<<<<< HEAD

/* ──────────────────────────────────────────────────────────────── */

function MobileTabbar() {
  const pathname = usePathname()
  const tabs = [
    {
      href: '/', label: 'Dashboard', icon: (
        <svg width="20" height="20" viewBox="0 0 24 24"><path d="M4 10.5 12 4l8 6.5V20a1 1 0 0 1-1 1h-5v-6H10v6H5a1 1 0 0 1-1-1v-9.5Z" fill="currentColor" /></svg>
      )
    },
    {
      href: '/vaults', label: 'Markets', icon: (
        <svg width="20" height="20" viewBox="0 0 24 24"><path d="M4 4h4v16H4zM10 10h4v10h-4zM16 7h4v13h-4z" fill="currentColor" /></svg>
      )
    },
    {
      href: '/docs', label: 'Docs', icon: (
        <svg width="20" height="20" viewBox="0 0 24 24"><path d="M6 3h8l4 4v14a2 2 0 0 1-2 2H6a2 2 0 0 1-2-2V5a2 2 0 0 1 2-2Zm8 0v4h4" stroke="currentColor" strokeWidth="1.7" fill="none" /></svg>
      )
    },
  ]

  return (
    <nav className="mx-auto mb-1 w-full max-w-6xl px-2">
      <div className="grid grid-cols-3 gap-2 rounded-2xl border border-border/60 bg-background/95 p-1 shadow-lg backdrop-blur supports-[backdrop-filter]:bg-background/70">
        {tabs.map((t) => {
          const active = pathname === t.href || (t.href !== '/' && pathname.startsWith(t.href))
          return (
            <Link
              key={t.href}
              href={t.href}
              className={`flex flex-col items-center justify-center gap-0.5 rounded-xl py-2 text-[11px] font-medium ${active ? 'bg-[#376FFF] text-white' : 'text-muted-foreground hover:bg-muted/60 hover:text-foreground'
                }`}
              aria-current={active ? 'page' : undefined}
            >
              <span className="opacity-90">{t.icon}</span>
              <span className="leading-none">{t.label}</span>
            </Link>
          )
        })}
      </div>
    </nav>
  )
}
=======
>>>>>>> bd8093cf
<|MERGE_RESOLUTION|>--- conflicted
+++ resolved
@@ -421,51 +421,3 @@
     </>
   )
 }
-<<<<<<< HEAD
-
-/* ──────────────────────────────────────────────────────────────── */
-
-function MobileTabbar() {
-  const pathname = usePathname()
-  const tabs = [
-    {
-      href: '/', label: 'Dashboard', icon: (
-        <svg width="20" height="20" viewBox="0 0 24 24"><path d="M4 10.5 12 4l8 6.5V20a1 1 0 0 1-1 1h-5v-6H10v6H5a1 1 0 0 1-1-1v-9.5Z" fill="currentColor" /></svg>
-      )
-    },
-    {
-      href: '/vaults', label: 'Markets', icon: (
-        <svg width="20" height="20" viewBox="0 0 24 24"><path d="M4 4h4v16H4zM10 10h4v10h-4zM16 7h4v13h-4z" fill="currentColor" /></svg>
-      )
-    },
-    {
-      href: '/docs', label: 'Docs', icon: (
-        <svg width="20" height="20" viewBox="0 0 24 24"><path d="M6 3h8l4 4v14a2 2 0 0 1-2 2H6a2 2 0 0 1-2-2V5a2 2 0 0 1 2-2Zm8 0v4h4" stroke="currentColor" strokeWidth="1.7" fill="none" /></svg>
-      )
-    },
-  ]
-
-  return (
-    <nav className="mx-auto mb-1 w-full max-w-6xl px-2">
-      <div className="grid grid-cols-3 gap-2 rounded-2xl border border-border/60 bg-background/95 p-1 shadow-lg backdrop-blur supports-[backdrop-filter]:bg-background/70">
-        {tabs.map((t) => {
-          const active = pathname === t.href || (t.href !== '/' && pathname.startsWith(t.href))
-          return (
-            <Link
-              key={t.href}
-              href={t.href}
-              className={`flex flex-col items-center justify-center gap-0.5 rounded-xl py-2 text-[11px] font-medium ${active ? 'bg-[#376FFF] text-white' : 'text-muted-foreground hover:bg-muted/60 hover:text-foreground'
-                }`}
-              aria-current={active ? 'page' : undefined}
-            >
-              <span className="opacity-90">{t.icon}</span>
-              <span className="leading-none">{t.label}</span>
-            </Link>
-          )
-        })}
-      </div>
-    </nav>
-  )
-}
-=======
->>>>>>> bd8093cf
