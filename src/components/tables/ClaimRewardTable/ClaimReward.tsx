--- conflicted
+++ resolved
@@ -1,184 +1,168 @@
-// src/components/ClaimRewards/ClaimRewards.tsx
-"use client";
-
-import React, { useMemo, useState } from "react";
-import ClaimRewardTable from ".";
-import { ClaimableRewardColumns, type ClaimableReward } from "./columns";
-
-import { useMerklRewards, type FlatReward } from "@/hooks/useMerklRewards";
-import { useAppKit } from "@reown/appkit/react";
-import { useWalletClient, useSwitchChain, useChainId } from "wagmi";
-import { base, optimism, lisk } from "viem/chains";
-import type { Address } from "viem";
-import { formatUnits } from "viem";
-import { Button } from "@/components/ui/button";
-import { RefreshCw, Loader2 } from "lucide-react";
-import { MERKL_DISTRIBUTOR, distributorAbi, buildClaimArgs } from "@/lib/merkl";
-import { ClaimRewardsModal } from "@/components/claim-rewards-modal";
-import { useUsdPrices } from "@/hooks/useUSDPrices";     // ⬅️ NEW
-
-const CHAIN_LABEL: Record<number, string> = {
-  [lisk.id]: "Lisk",
-  [optimism.id]: "Optimism",
-  [base.id]: "Base",
-};
-
-function formatNumber(n: number, maxFrac = 6) {
-  return n.toLocaleString(undefined, { minimumFractionDigits: 0, maximumFractionDigits: maxFrac });
-}
-
-const ClaimRewards: React.FC = () => {
-  const { rewards, isLoading, refetch } = useMerklRewards();
-  const { open: openConnect } = useAppKit();
-  const { data: wallet } = useWalletClient();
-  const { switchChainAsync } = useSwitchChain();
-  const activeChainId = useChainId();
-
-  // ⬅️ Price helper
-  const { priceUsdForSymbol } = useUsdPrices();
-
-  // Track which row is claiming to disable its button
-  const [claimingKey, setClaimingKey] = useState<string | null>(null);
-
-  // Modal state
-  const [showModal, setShowModal] = useState(false);
-  const [selectedReward, setSelectedReward] =
-    useState<(ClaimableReward & { __raw?: FlatReward }) | null>(null);
-
-  const tableData: (ClaimableReward & { __raw: FlatReward })[] = useMemo(() => {
-    if (!rewards || rewards.length === 0) return [];
-
-    return rewards.map((r) => {
-      const qty = Number(formatUnits(BigInt(r.claimable), r.token.decimals)) || 0;
-
-      return {
-        network: CHAIN_LABEL[r.chainId] ?? `Chain ${r.chainId}`,
-        source: "Merkl",
-        claimable: qty.toString(), // plain numeric string
-        token: r.token.symbol,
-        __raw: r,
-      };
-    });
-  }, [rewards]);
-
-  function onClaimClick(row: ClaimableReward & { __raw?: FlatReward }) {
-    if (!wallet) return openConnect?.();
-    setSelectedReward(row);
-    setShowModal(true);
-  }
-
-  async function handleModalClaim() {
-    if (!wallet || !selectedReward) return;
-
-    const item = selectedReward.__raw!;
-    const chainId = item.chainId;
-
-    try {
-      const key = `${chainId}-${item.token.address.toLowerCase()}`;
-      setClaimingKey(key);
-
-      const distributor = MERKL_DISTRIBUTOR[chainId];
-      if (!distributor) throw new Error(`Missing Merkl Distributor for chain ${chainId}`);
-
-      if (activeChainId !== chainId && switchChainAsync) {
-        await switchChainAsync({ chainId });
-      }
-
-      const { users, tokens, amounts, proofs } = buildClaimArgs({
-        user: wallet.account!.address as Address,
-        items: [item],
-      });
-
-      await wallet.writeContract({
-        address: distributor,
-        abi: distributorAbi,
-        functionName: "claim",
-        args: [users, tokens, amounts, proofs],
-        account: wallet.account!.address as Address,
-      });
-
-      await refetch();
-    } catch (err) {
-      console.error("[ClaimRewards] claim error:", err);
-      throw err;
-    } finally {
-      setClaimingKey(null);
-    }
-  }
-
-  if (isLoading) {
-    return (
-      <div className="flex items-center gap-2 rounded-xl border border-border/60 p-4 text-sm text-muted-foreground">
-        <Loader2 className="h-4 w-4 animate-spin" />
-        Loading claimable rewards…
-      </div>
-    );
-  }
-
-  return (
-    <>
-      <div className="space-y-3">
-<<<<<<< HEAD
-=======
-        <div className="flex items-center justify-between">
-          <Button
-            variant="ghost"
-            size="sm"
-            onClick={() => refetch()}
-            title="Refresh"
-            className="gap-2"
-          >
-            <RefreshCw className="h-4 w-4" />
-            Refresh
-          </Button>
-        </div>
-
->>>>>>> 57860c2d
-        <ClaimRewardTable
-          columns={ClaimableRewardColumns}
-          data={tableData as ClaimableReward[]}
-          meta={{
-            onClaim: onClaimClick,
-            priceUsdForSymbol, // ⬅️ NEW for cells
-            isClaiming: (r: any) => {
-              const raw = (r as any).__raw as FlatReward | undefined;
-              if (!raw) return false;
-              return claimingKey === `${raw.chainId}-${raw.token.address.toLowerCase()}`;
-            },
-          }}
-          emptyMessage="No rewards to claim yet."
-          emptySubMessage="Keep your vaults active to start earning."
-        />
-      </div>
-
-      {/* Claim Rewards Modal */}
-      {selectedReward && (
-        <ClaimRewardsModal
-          isOpen={showModal}
-          onClose={() => {
-            setShowModal(false);
-            setSelectedReward(null);
-          }}
-          onClaim={async () => {
-            await handleModalClaim();
-          }}
-          rewards={[
-            {
-              token: selectedReward.token,
-              symbol: `${selectedReward.claimable} ${selectedReward.token}`,
-              amount: parseFloat(selectedReward.claimable),
-              usdValue:
-                parseFloat(selectedReward.claimable) *
-                priceUsdForSymbol(selectedReward.token), // ⬅️ REAL PRICE
-              icon: `/tokens/${selectedReward.token.toLowerCase()}-icon.png`,
-              color: "bg-blue-100 dark:bg-blue-900/30",
-              checked: true,
-            },
-          ]}
-        />
-      )}
-    </>
-  );
-};
-
-export default ClaimRewards;
+// src/components/ClaimRewards/ClaimRewards.tsx
+"use client";
+
+import React, { useMemo, useState } from "react";
+import ClaimRewardTable from ".";
+import { ClaimableRewardColumns, type ClaimableReward } from "./columns";
+
+import { useMerklRewards, type FlatReward } from "@/hooks/useMerklRewards";
+import { useAppKit } from "@reown/appkit/react";
+import { useWalletClient, useSwitchChain, useChainId } from "wagmi";
+import { base, optimism, lisk } from "viem/chains";
+import type { Address } from "viem";
+import { formatUnits } from "viem";
+import { Button } from "@/components/ui/button";
+import { RefreshCw, Loader2 } from "lucide-react";
+import { MERKL_DISTRIBUTOR, distributorAbi, buildClaimArgs } from "@/lib/merkl";
+import { ClaimRewardsModal } from "@/components/claim-rewards-modal";
+import { useUsdPrices } from "@/hooks/useUSDPrices";     // ⬅️ NEW
+
+const CHAIN_LABEL: Record<number, string> = {
+  [lisk.id]: "Lisk",
+  [optimism.id]: "Optimism",
+  [base.id]: "Base",
+};
+
+function formatNumber(n: number, maxFrac = 6) {
+  return n.toLocaleString(undefined, { minimumFractionDigits: 0, maximumFractionDigits: maxFrac });
+}
+
+const ClaimRewards: React.FC = () => {
+  const { rewards, isLoading, refetch } = useMerklRewards();
+  const { open: openConnect } = useAppKit();
+  const { data: wallet } = useWalletClient();
+  const { switchChainAsync } = useSwitchChain();
+  const activeChainId = useChainId();
+
+  // ⬅️ Price helper
+  const { priceUsdForSymbol } = useUsdPrices();
+
+  // Track which row is claiming to disable its button
+  const [claimingKey, setClaimingKey] = useState<string | null>(null);
+
+  // Modal state
+  const [showModal, setShowModal] = useState(false);
+  const [selectedReward, setSelectedReward] =
+    useState<(ClaimableReward & { __raw?: FlatReward }) | null>(null);
+
+  const tableData: (ClaimableReward & { __raw: FlatReward })[] = useMemo(() => {
+    if (!rewards || rewards.length === 0) return [];
+
+    return rewards.map((r) => {
+      const qty = Number(formatUnits(BigInt(r.claimable), r.token.decimals)) || 0;
+
+      return {
+        network: CHAIN_LABEL[r.chainId] ?? `Chain ${r.chainId}`,
+        source: "Merkl",
+        claimable: qty.toString(), // plain numeric string
+        token: r.token.symbol,
+        __raw: r,
+      };
+    });
+  }, [rewards]);
+
+  function onClaimClick(row: ClaimableReward & { __raw?: FlatReward }) {
+    if (!wallet) return openConnect?.();
+    setSelectedReward(row);
+    setShowModal(true);
+  }
+
+  async function handleModalClaim() {
+    if (!wallet || !selectedReward) return;
+
+    const item = selectedReward.__raw!;
+    const chainId = item.chainId;
+
+    try {
+      const key = `${chainId}-${item.token.address.toLowerCase()}`;
+      setClaimingKey(key);
+
+      const distributor = MERKL_DISTRIBUTOR[chainId];
+      if (!distributor) throw new Error(`Missing Merkl Distributor for chain ${chainId}`);
+
+      if (activeChainId !== chainId && switchChainAsync) {
+        await switchChainAsync({ chainId });
+      }
+
+      const { users, tokens, amounts, proofs } = buildClaimArgs({
+        user: wallet.account!.address as Address,
+        items: [item],
+      });
+
+      await wallet.writeContract({
+        address: distributor,
+        abi: distributorAbi,
+        functionName: "claim",
+        args: [users, tokens, amounts, proofs],
+        account: wallet.account!.address as Address,
+      });
+
+      await refetch();
+    } catch (err) {
+      console.error("[ClaimRewards] claim error:", err);
+      throw err;
+    } finally {
+      setClaimingKey(null);
+    }
+  }
+
+  if (isLoading) {
+    return (
+      <div className="flex items-center gap-2 rounded-xl border border-border/60 p-4 text-sm text-muted-foreground">
+        <Loader2 className="h-4 w-4 animate-spin" />
+        Loading claimable rewards…
+      </div>
+    );
+  }
+
+  return (
+    <>
+      <div className="space-y-3">
+        <ClaimRewardTable
+          columns={ClaimableRewardColumns}
+          data={tableData as ClaimableReward[]}
+          meta={{
+            onClaim: onClaimClick,
+            priceUsdForSymbol, // ⬅️ NEW for cells
+            isClaiming: (r: any) => {
+              const raw = (r as any).__raw as FlatReward | undefined;
+              if (!raw) return false;
+              return claimingKey === `${raw.chainId}-${raw.token.address.toLowerCase()}`;
+            },
+          }}
+          emptyMessage="No rewards to claim yet."
+          emptySubMessage="Keep your vaults active to start earning."
+        />
+      </div>
+
+      {/* Claim Rewards Modal */}
+      {selectedReward && (
+        <ClaimRewardsModal
+          isOpen={showModal}
+          onClose={() => {
+            setShowModal(false);
+            setSelectedReward(null);
+          }}
+          onClaim={async () => {
+            await handleModalClaim();
+          }}
+          rewards={[
+            {
+              token: selectedReward.token,
+              symbol: `${selectedReward.claimable} ${selectedReward.token}`,
+              amount: parseFloat(selectedReward.claimable),
+              usdValue:
+                parseFloat(selectedReward.claimable) *
+                priceUsdForSymbol(selectedReward.token), // ⬅️ REAL PRICE
+              icon: `/tokens/${selectedReward.token.toLowerCase()}-icon.png`,
+              color: "bg-blue-100 dark:bg-blue-900/30",
+              checked: true,
+            },
+          ]}
+        />
+      )}
+    </>
+  );
+};
+
+export default ClaimRewards;